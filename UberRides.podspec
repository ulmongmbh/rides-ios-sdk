Pod::Spec.new do |s|

  s.name         = "UberRides"
<<<<<<< HEAD
  s.version      = "0.5.2"
=======
  s.version      = "0.5.3"
>>>>>>> 2b99da1c
  s.summary      = "The Official Uber Rides iOS SDK."
  s.description  = <<-DESC
    This Swift library allows you to integrate Uber into your iOS app. It is designed to make it quick and easy to add a 'Request a Ride' button in your application, seamlessly connecting your users with Uber.
                   DESC
  s.homepage     = "https://github.com/uber/rides-ios-sdk"
  s.screenshots  = "https://raw.githubusercontent.com/uber/rides-ios-sdk/master/img/example_app.png"
  s.license      = { :type => "MIT", :file => "LICENSE" }
  s.authors      = { "Christine Kim" => "christinek@uber.com", "Farwa Naqi" => "farwa@uber.com", "John Brophy" => "jbrophy@uber.com" }
  s.platform     = :ios, "8.0"
  s.source       = { :git => "https://github.com/uber/rides-ios-sdk.git", :tag => 'v' + s.version.to_s }
  s.source_files = ["source/UberRides/*.swift", "source/UberRides/Model/*.swift", "source/UberRides/OAuth/*.swift", "source/UberRides/Utilities/*.swift"]
  s.resource     = "source/UberRides/Resources/**"
  s.requires_arc = true
  s.dependency 'ObjectMapper', '~> 1.0'

end<|MERGE_RESOLUTION|>--- conflicted
+++ resolved
@@ -1,11 +1,7 @@
 Pod::Spec.new do |s|
 
   s.name         = "UberRides"
-<<<<<<< HEAD
-  s.version      = "0.5.2"
-=======
   s.version      = "0.5.3"
->>>>>>> 2b99da1c
   s.summary      = "The Official Uber Rides iOS SDK."
   s.description  = <<-DESC
     This Swift library allows you to integrate Uber into your iOS app. It is designed to make it quick and easy to add a 'Request a Ride' button in your application, seamlessly connecting your users with Uber.
